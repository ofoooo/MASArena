site_name: MASArena
site_url: https://lins-lab.github.io/masarena
repo_name: LINs-lab/MASArena
repo_url: https://github.com/LINs-lab/MASArena

theme:
  name: material
  icon:
    logo: material/stadium-variant
    repo: fontawesome/brands/github
  features:
    - content.code.copy
    - content.code.select
    - content.code.annotate
    - navigation.instant
    - navigation.tracking
    - toc.follow

markdown_extensions:
  - toc:
      permalink: true
      title: On this page
      toc_depth: 3 
  - pymdownx.superfences:
      custom_fences:
        - name: mermaid
          class: mermaid
          format: !!python/name:pymdownx.superfences.fence_code_format
  - pymdownx.highlight:
      anchor_linenums: true
      line_spans: __span
      pygments_lang_class: true
  - pymdownx.inlinehilite
  - pymdownx.snippets
  - pymdownx.superfences

nav:
  - Getting started:
    - Installation: quick_start/installation.md
    - Usage: quick_start/usage.md
    - Visualization: quick_start/visualization.md
    - Contributing: quick_start/CONTRIBUTING.md
  - System Architecture: system_overview.md
  - Extending: extending.md
  - Failure Attribution: failure_attribution.md
  - Tool Integration: tools/tool_integration.md
  - Supported: supported.md
<<<<<<< HEAD
  - AFlow Optimize: aflow_optimize.md
=======
  - Failure Attribution: failure_attribution.md
>>>>>>> 098c0a9a
<|MERGE_RESOLUTION|>--- conflicted
+++ resolved
@@ -45,8 +45,4 @@
   - Failure Attribution: failure_attribution.md
   - Tool Integration: tools/tool_integration.md
   - Supported: supported.md
-<<<<<<< HEAD
-  - AFlow Optimize: aflow_optimize.md
-=======
-  - Failure Attribution: failure_attribution.md
->>>>>>> 098c0a9a
+  - AFlow Optimize: aflow_optimize.md